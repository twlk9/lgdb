package lgdb

import (
	"fmt"
	"log/slog"
	"os"
	"path/filepath"
	"sync"
	"sync/atomic"

	"github.com/twlk9/lgdb/epoch"
	"github.com/twlk9/lgdb/keys"
	"github.com/twlk9/lgdb/memtable"
)

// FileMetadata contains metadata about an SSTable file
type FileMetadata struct {
	FileNum     uint64
	Size        uint64
	SmallestKey keys.EncodedKey
	LargestKey  keys.EncodedKey
	NumEntries  uint64 // Number of entries in this SSTable
}

// Version represents a specific version of the database state
// It tracks which SSTable files are part of this version
type Version struct {
	// Files at each level (L0, L1, L2, ...)
	files [][](*FileMetadata)

	// Memtables snapshot (active + immutable) - NEW
	memtables []*memtable.MemTable

	// Sequence number for this version snapshot - NEW
	seqNum uint64

	// Range deletes active in this version
	rangeDeletes []RangeTombstone

	// Version number
	number uint64

	// Epoch-based resource management
	resourceID string
	epochNum   uint64 // Epoch held by this version while it's current

	// Atomic flag to ensure cleanup happens only once
	cleanedUp int32
}

// NewVersion creates a new version with epoch-based resource management
func NewVersion(numLevels int) *Version {
	// Generate unique resource ID for this version
	resourceID := fmt.Sprintf("version_%p", &Version{})

	version := &Version{
		files:        make([][](*FileMetadata), numLevels),
		memtables:    make([]*memtable.MemTable, 0), // Initialize empty slice
		rangeDeletes: make([]RangeTombstone, 0),
		resourceID:   resourceID,
	}

	// Enter epoch and hold it for the lifetime of this version as current
	// This prevents cleanup while version is current and being accessed
	version.epochNum = epoch.EnterEpoch()

	// Register cleanup function for when version becomes non-current
	epoch.RegisterResource(resourceID, version.epochNum, func() error {
		// Cleanup function: release memtable references
		// NOTE: cleanedUp flag is now managed by MarkForCleanup() to prevent double ExitEpoch()
		// Clear memtable references to allow garbage collection
		version.memtables = nil
		return nil
	})

	return version
}

// registerVersionFiles registers all files referenced by this version with the epoch manager
// This ensures files are kept alive as long as this version exists
func (v *Version) registerVersionFiles(dir string) {
	currentEpoch := epoch.EnterEpoch()
	defer epoch.ExitEpoch(currentEpoch) // Get current epoch for registration

	// Register all SSTable files
	for level := 0; level < len(v.files); level++ {
		for _, file := range v.files[level] {
			fileResourceID := fmt.Sprintf("file_%d", file.FileNum)
			if !epoch.ResourceExists(fileResourceID) {
				filePath := filepath.Join(dir, fmt.Sprintf("%06d.sst", file.FileNum))
				epoch.RegisterResource(fileResourceID, currentEpoch, func() error {
					// File cleanup function: delete the actual file
					return os.Remove(filePath)
				})
			}
		}
	}
}

// registerManifestFile registers a manifest file with the epoch manager
// This ensures the manifest file is kept alive until no versions reference it
func registerManifestFile(dir string, manifestNum uint64) {
	currentEpoch := epoch.EnterEpoch()
	defer epoch.ExitEpoch(currentEpoch)

	manifestResourceID := fmt.Sprintf("manifest_%d", manifestNum)
	if !epoch.ResourceExists(manifestResourceID) {
		manifestPath := filepath.Join(dir, fmt.Sprintf("%06d.manifest", manifestNum))
		epoch.RegisterResource(manifestResourceID, currentEpoch, func() error {
			// Manifest cleanup function: delete the actual file
			return os.Remove(manifestPath)
		})
	}
}

// markManifestForCleanup marks a manifest file for cleanup via the epoch system
func markManifestForCleanup(manifestNum uint64) {
	manifestResourceID := fmt.Sprintf("manifest_%d", manifestNum)
	epoch.MarkResourceForCleanup(manifestResourceID)
}

// MarkForCleanup marks this version for cleanup via epoch manager
// Called when this version is no longer the current version
func (v *Version) MarkForCleanup() {
	if v.resourceID != "" {
		// Use cleanedUp as a flag to ensure MarkForCleanup is called only once
		// This prevents double ExitEpoch() calls that cause reader count underflow
		if atomic.CompareAndSwapInt32(&v.cleanedUp, 0, 1) {
			// Exit the epoch this version was holding, making it eligible for cleanup
			epoch.ExitEpoch(v.epochNum)

			// Mark the resource for cleanup
			epoch.MarkResourceForCleanup(v.resourceID)
		}
	}
}

// Clone creates a copy of this version
func (v *Version) Clone() *Version {
	newVersion := NewVersion(len(v.files))
	newVersion.number = v.number + 1
	// Copy file lists
	for level := range v.files {
		newVersion.files[level] = make([]*FileMetadata, len(v.files[level]))
		copy(newVersion.files[level], v.files[level])
	}
	// Copy range deletes
	newVersion.rangeDeletes = make([]RangeTombstone, len(v.rangeDeletes))
	copy(newVersion.rangeDeletes, v.rangeDeletes)

	return newVersion
}

// RemoveFile removes a file from the specified level
func (v *Version) RemoveFile(level int, fileNum uint64) {
	if level >= len(v.files) {
		return
	}

	for i, file := range v.files[level] {
		if file.FileNum == fileNum {
			// Mark the file for cleanup in the epoch system
			fileResourceID := fmt.Sprintf("file_%d", file.FileNum)
			epoch.MarkResourceForCleanup(fileResourceID)

			// Remove from slice
			v.files[level] = append(v.files[level][:i], v.files[level][i+1:]...)
			break
		}
	}
}

// AddRangeDelete adds a range delete to this version
func (v *Version) AddRangeDelete(rt RangeTombstone) {
	v.rangeDeletes = append(v.rangeDeletes, rt)
}

// RemoveRangeDelete removes a range delete by ID
func (v *Version) RemoveRangeDelete(id uint64) {
	for i, rt := range v.rangeDeletes {
		if rt.ID == id {
			v.rangeDeletes = append(v.rangeDeletes[:i], v.rangeDeletes[i+1:]...)
			break
		}
	}
}

// GetRangeDeletes returns all active range deletes
func (v *Version) GetRangeDeletes() []RangeTombstone {
	return v.rangeDeletes
}

// VersionSet manages the sequence of versions
type VersionSet struct {
	mu sync.RWMutex

	// Current version
	current *Version

	// All versions (replaces linked list)
	versions []*Version

	// Next file number to assign
	nextFileNum uint64

	// Next version number
	nextVersionNum uint64

	// Number of levels
	numLevels int

	// Directory for database files
	dir string

	// Manifest writer
	manifestWriter *ManifestWriter

	// Range delete writer
	rangeDeleteWriter *RangeDeleteWriter

	// Maximum manifest file size before rotation
	maxManifestFileSize int64

	// Next range delete ID
	nextRangeDeleteID uint64

	// Logger for version operations
	logger *slog.Logger
}

// NewVersionSet creates a new version set
func NewVersionSet(numLevels int, dir string, maxManifestFileSize int64, logger *slog.Logger) *VersionSet {
	initial := NewVersion(numLevels)

	vs := &VersionSet{
		current:             initial,
		versions:            []*Version{initial},
		nextFileNum:         1,
		nextVersionNum:      1,
		nextRangeDeleteID:   1,
		numLevels:           numLevels,
		dir:                 dir,
		maxManifestFileSize: maxManifestFileSize,
		logger:              logger,
	}

	return vs
}

// NewFileNumber returns a new unique file number
func (vs *VersionSet) NewFileNumber() uint64 {
	vs.mu.Lock()
	defer vs.mu.Unlock()

	fileNum := vs.nextFileNum
	vs.nextFileNum++
	return fileNum
}

// NewRangeDeleteID returns a new unique range delete ID
func (vs *VersionSet) NewRangeDeleteID() uint64 {
	vs.mu.Lock()
	defer vs.mu.Unlock()

	id := vs.nextRangeDeleteID
	vs.nextRangeDeleteID++
	return id
}

// CurrFileNumber returns the current file number. Usually used for
// debugging and such
func (vs *VersionSet) CurrFileNumber() uint64 {
	vs.mu.RLock()
	defer vs.mu.RUnlock()
	return vs.nextFileNum
}

// LogAndApply applies a version edit and makes it the current version
func (vs *VersionSet) LogAndApply(edit *VersionEdit) error {
	return vs.LogAndApplyWithRangeDeletes(edit, nil)
}

// LogAndApplyWithRangeDeletes applies both version and range delete edits
func (vs *VersionSet) LogAndApplyWithRangeDeletes(edit *VersionEdit, rangeDeleteEdit *RangeDeleteEdit) error {
	vs.mu.Lock()
	defer vs.mu.Unlock()

	// Create new version based on current version
	epoch.AdvanceEpoch()
	newVersion := vs.current.Clone()
	newVersion.number = vs.nextVersionNum
	currentVersionNum := vs.nextVersionNum
	vs.nextVersionNum++

	edit.Apply(newVersion)

	// Apply range delete edits if present
	if rangeDeleteEdit != nil {
		for _, rt := range rangeDeleteEdit.addedDeletes {
			newVersion.AddRangeDelete(rt)
		}
		for _, id := range rangeDeleteEdit.removedDeletes {
			newVersion.RemoveRangeDelete(id)
		}
	}

	// Initialize manifest writer if needed
	if vs.manifestWriter == nil {
		writer, err := NewManifestWriter(vs.dir, currentVersionNum, vs.maxManifestFileSize)
		if err != nil {
			return err
		}
		vs.manifestWriter = writer
		// Register the initial manifest file with epoch system
		registerManifestFile(vs.dir, vs.nextVersionNum)
	}

	// Initialize range delete writer if needed (paired with manifest)
	if vs.rangeDeleteWriter == nil {
		writer, err := NewRangeDeleteWriter(vs.dir, vs.manifestWriter.GetFileNum())
		if err != nil {
			return err
		}
		vs.rangeDeleteWriter = writer
	}

	// Write to manifest file
	if err := vs.manifestWriter.WriteVersionEdit(edit); err != nil {
		return err
	}

	// Write range delete edit if present
	if rangeDeleteEdit != nil && !rangeDeleteEdit.IsEmpty() {
		if err := vs.rangeDeleteWriter.WriteEdit(rangeDeleteEdit); err != nil {
			return err
		}
	}

	// Sync to disk for durability
	if err := vs.manifestWriter.Sync(); err != nil {
		return err
	}
	if vs.rangeDeleteWriter != nil {
		if err := vs.rangeDeleteWriter.Sync(); err != nil {
			return err
		}
	}

	// Check if manifest needs rotation
	if vs.manifestWriter.NeedsRotation() {
		vs.logger.Debug("manifest rotation triggered", "size", vs.manifestWriter.GetSize(), "maxSize", vs.maxManifestFileSize)
		if err := vs.rotateManifest(newVersion); err != nil {
			vs.logger.Error("failed to rotate manifest", "error", err)
			// Continue anyway - the operation succeeded, rotation is optimization
		}
	}

	// Register all files referenced by the new version before making it current
	newVersion.registerVersionFiles(vs.dir)

	// Make it current - use epoch-based cleanup
	vs.current.MarkForCleanup()
	vs.current = newVersion
	vs.versions = append(vs.versions, newVersion)

	return nil
}

// rotateManifest creates a new manifest file with a complete snapshot of the current state
func (vs *VersionSet) rotateManifest(currentVersion *Version) error {
	// Save old manifest number before closing
	oldManifestNum := vs.manifestWriter.GetFileNum()

	// Close current manifest writer
	if err := vs.manifestWriter.Close(); err != nil {
		return fmt.Errorf("failed to close current manifest: %w", err)
	}

<<<<<<< HEAD
	// Close current range delete writer if exists
	if vs.rangeDeleteWriter != nil {
		if err := vs.rangeDeleteWriter.Close(); err != nil {
			return fmt.Errorf("failed to close current range delete writer: %w", err)
		}
	}
=======
	// Mark old manifest file for cleanup via epoch system
	markManifestForCleanup(oldManifestNum)
	vs.logger.Debug("marked old manifest for cleanup", "manifest_num", oldManifestNum)
>>>>>>> c3c5ef3d

	// Create new manifest file with incremented version number
	vs.nextVersionNum++
	newManifestNum := vs.nextVersionNum
	newWriter, err := NewManifestWriter(vs.dir, newManifestNum, vs.maxManifestFileSize)
	if err != nil {
		return fmt.Errorf("failed to create new manifest: %w", err)
	}

<<<<<<< HEAD
	// Create new range delete writer (paired with manifest)
	newRangeDeleteWriter, err := NewRangeDeleteWriter(vs.dir, newManifestNum)
	if err != nil {
		newWriter.Close()
		return fmt.Errorf("failed to create new range delete writer: %w", err)
	}
=======
	// Register new manifest file with epoch system
	registerManifestFile(vs.dir, vs.nextVersionNum)
>>>>>>> c3c5ef3d

	// Write complete snapshot of current version to new manifest
	snapshotEdit := &VersionEdit{
		addFiles: make(map[int][]*FileMetadata),
	}

	// Add all files from current version
	for level := 0; level < len(currentVersion.files); level++ {
		if len(currentVersion.files[level]) > 0 {
			snapshotEdit.addFiles[level] = make([]*FileMetadata, len(currentVersion.files[level]))
			copy(snapshotEdit.addFiles[level], currentVersion.files[level])
		}
	}

	// Write the snapshot
	if err := newWriter.WriteVersionEdit(snapshotEdit); err != nil {
		newWriter.Close()
		newRangeDeleteWriter.Close()
		return fmt.Errorf("failed to write manifest snapshot: %w", err)
	}

	// Write range delete snapshot
	if len(currentVersion.rangeDeletes) > 0 {
		rangeDeleteSnapshot := NewRangeDeleteEdit()
		for _, rt := range currentVersion.rangeDeletes {
			rangeDeleteSnapshot.AddRangeDelete(rt)
		}
		if err := newRangeDeleteWriter.WriteEdit(rangeDeleteSnapshot); err != nil {
			newWriter.Close()
			newRangeDeleteWriter.Close()
			return fmt.Errorf("failed to write range delete snapshot: %w", err)
		}
	}

	// Sync new manifest and range delete file
	if err := newWriter.Sync(); err != nil {
		newWriter.Close()
		newRangeDeleteWriter.Close()
		return fmt.Errorf("failed to sync new manifest: %w", err)
	}
	if err := newRangeDeleteWriter.Sync(); err != nil {
		newWriter.Close()
		newRangeDeleteWriter.Close()
		return fmt.Errorf("failed to sync new range delete file: %w", err)
	}

	// Update writers
	vs.manifestWriter = newWriter
	vs.rangeDeleteWriter = newRangeDeleteWriter

<<<<<<< HEAD
	vs.logger.Info("manifest rotation completed", "new_file_num", newManifestNum)
=======
	vs.logger.Info("manifest rotation completed", "old_file_num", oldManifestNum, "new_file_num", vs.nextVersionNum)
>>>>>>> c3c5ef3d
	return nil
}

// Close closes the version set and its writers
func (vs *VersionSet) Close() error {
	vs.mu.Lock()
	defer vs.mu.Unlock()

	var firstErr error

	if vs.manifestWriter != nil {
		if err := vs.manifestWriter.Close(); err != nil && firstErr == nil {
			firstErr = err
		}
		vs.manifestWriter = nil
	}

	if vs.rangeDeleteWriter != nil {
		if err := vs.rangeDeleteWriter.Close(); err != nil && firstErr == nil {
			firstErr = err
		}
		vs.rangeDeleteWriter = nil
	}

	return firstErr
}

// GetCurrentVersion safely returns the current version with epoch
// protection This ensures the version won't be cleaned up while the
// caller is using it
func (vs *VersionSet) GetCurrentVersion() *Version {
	vs.mu.RLock()
	defer vs.mu.RUnlock()
	return vs.current
}

// CreateVersionSnapshot atomically captures the current version with memtables for consistent reads
// This creates a new version that includes both SSTables and memtables for MVCC
func (vs *VersionSet) CreateVersionSnapshot(memtables []*memtable.MemTable, seqNum uint64) *Version {
	vs.mu.Lock()
	defer vs.mu.Unlock()

	// Advance epoch to establish new generation and allow cleanup of previous epochs
	epoch.AdvanceEpoch()

	// Create a new version using epoch-based constructor
	newVersion := NewVersion(len(vs.current.files))
	newVersion.memtables = memtables
	newVersion.seqNum = seqNum
	newVersion.number = vs.nextVersionNum // Unique version number
	vs.nextVersionNum++

	// Copy SSTables from current version
	for level := 0; level < len(vs.current.files); level++ {
		newVersion.files[level] = make([]*FileMetadata, len(vs.current.files[level]))
		copy(newVersion.files[level], vs.current.files[level])
	}

	// Copy range deletes from current version
	newVersion.rangeDeletes = make([]RangeTombstone, len(vs.current.rangeDeletes))
	copy(newVersion.rangeDeletes, vs.current.rangeDeletes)

	// Register all files referenced by this snapshot
	newVersion.registerVersionFiles(vs.dir)

	// Add this version to the version set's slice so it's visible to cleanup
	vs.versions = append(vs.versions, newVersion)

	return newVersion
}

// GetCurrentVersionNumber safely returns just the current version number for logging
func (vs *VersionSet) GetCurrentVersionNumber() uint64 {
	vs.mu.RLock()
	defer vs.mu.RUnlock()

	return vs.current.number
}

// GetFiles returns files at the specified level
func (v *Version) GetFiles(level int) []*FileMetadata {
	if level >= len(v.files) {
		return nil
	}
	return v.files[level]
}

// AddFile adds a file to the specified level
func (v *Version) AddFile(level int, file *FileMetadata) {
	if level >= len(v.files) {
		return
	}

	v.files[level] = append(v.files[level], file)
}

// VersionEdit represents a set of changes to apply to a version
type VersionEdit struct {
	// Files to add at each level
	addFiles map[int][]*FileMetadata

	// Files to remove at each level (by file number)
	removeFiles map[int][]uint64
}

// NewVersionEdit creates a new version edit
func NewVersionEdit() *VersionEdit {
	return &VersionEdit{
		addFiles:    make(map[int][]*FileMetadata),
		removeFiles: make(map[int][]uint64),
	}
}

// AddFile marks a file to be added at the specified level
func (ve *VersionEdit) AddFile(level int, file *FileMetadata) {
	ve.addFiles[level] = append(ve.addFiles[level], file)
}

// RemoveFile marks a file to be removed from the specified level
func (ve *VersionEdit) RemoveFile(level int, fileNum uint64) {
	ve.removeFiles[level] = append(ve.removeFiles[level], fileNum)
}

// Apply applies this edit to a version
func (ve *VersionEdit) Apply(version *Version) {
	// Remove files first
	for level, fileNums := range ve.removeFiles {
		for _, fileNum := range fileNums {
			version.RemoveFile(level, fileNum)
		}
	}

	// Add new files
	for level, files := range ve.addFiles {
		for _, file := range files {
			version.AddFile(level, file)
		}
	}
}

// cleanupOldVersions removes versions that have been marked ready for removal by epoch cleanup.
// This prevents memory leaks by removing versions from the versions slice once they're no longer needed.
func (vs *VersionSet) cleanupOldVersions() {
	vs.mu.Lock()
	defer vs.mu.Unlock()

	// Filter out versions marked for removal
	newVersions := make([]*Version, 0, len(vs.versions))
	removedCount := 0

	for _, version := range vs.versions {
		if atomic.LoadInt32(&version.cleanedUp) == 1 {
			removedCount++
			continue // Skip this version - don't add to new slice
		}
		newVersions = append(newVersions, version)
	}

	vs.versions = newVersions

	if removedCount > 0 {
		vs.logger.Debug("cleaned up old versions", "removed", removedCount, "remaining", len(vs.versions))
	}
}<|MERGE_RESOLUTION|>--- conflicted
+++ resolved
@@ -119,6 +119,28 @@
 	epoch.MarkResourceForCleanup(manifestResourceID)
 }
 
+// registerRangeDeleteFile registers a range delete file with the epoch manager
+// This ensures the range delete file is kept alive until no versions reference it
+func registerRangeDeleteFile(dir string, rangeDeleteNum uint64) {
+	currentEpoch := epoch.EnterEpoch()
+	defer epoch.ExitEpoch(currentEpoch)
+
+	rangeDeleteResourceID := fmt.Sprintf("rangedel_%d", rangeDeleteNum)
+	if !epoch.ResourceExists(rangeDeleteResourceID) {
+		rangeDeletePath := filepath.Join(dir, fmt.Sprintf("%06d.rangedel", rangeDeleteNum))
+		epoch.RegisterResource(rangeDeleteResourceID, currentEpoch, func() error {
+			// Range delete file cleanup function: delete the actual file
+			return os.Remove(rangeDeletePath)
+		})
+	}
+}
+
+// markRangeDeleteFileForCleanup marks a range delete file for cleanup via the epoch system
+func markRangeDeleteFileForCleanup(rangeDeleteNum uint64) {
+	rangeDeleteResourceID := fmt.Sprintf("rangedel_%d", rangeDeleteNum)
+	epoch.MarkResourceForCleanup(rangeDeleteResourceID)
+}
+
 // MarkForCleanup marks this version for cleanup via epoch manager
 // Called when this version is no longer the current version
 func (v *Version) MarkForCleanup() {
@@ -322,6 +344,8 @@
 			return err
 		}
 		vs.rangeDeleteWriter = writer
+		// Register the initial range delete file with epoch system
+		registerRangeDeleteFile(vs.dir, vs.manifestWriter.GetFileNum())
 	}
 
 	// Write to manifest file
@@ -368,7 +392,7 @@
 
 // rotateManifest creates a new manifest file with a complete snapshot of the current state
 func (vs *VersionSet) rotateManifest(currentVersion *Version) error {
-	// Save old manifest number before closing
+	// Save old manifest/rangedel numbers before closing
 	oldManifestNum := vs.manifestWriter.GetFileNum()
 
 	// Close current manifest writer
@@ -376,18 +400,17 @@
 		return fmt.Errorf("failed to close current manifest: %w", err)
 	}
 
-<<<<<<< HEAD
 	// Close current range delete writer if exists
 	if vs.rangeDeleteWriter != nil {
 		if err := vs.rangeDeleteWriter.Close(); err != nil {
 			return fmt.Errorf("failed to close current range delete writer: %w", err)
 		}
 	}
-=======
-	// Mark old manifest file for cleanup via epoch system
+
+	// Mark old manifest and range delete files for cleanup via epoch system
 	markManifestForCleanup(oldManifestNum)
-	vs.logger.Debug("marked old manifest for cleanup", "manifest_num", oldManifestNum)
->>>>>>> c3c5ef3d
+	markRangeDeleteFileForCleanup(oldManifestNum)
+	vs.logger.Debug("marked old manifest and rangedel for cleanup", "file_num", oldManifestNum)
 
 	// Create new manifest file with incremented version number
 	vs.nextVersionNum++
@@ -397,17 +420,16 @@
 		return fmt.Errorf("failed to create new manifest: %w", err)
 	}
 
-<<<<<<< HEAD
 	// Create new range delete writer (paired with manifest)
 	newRangeDeleteWriter, err := NewRangeDeleteWriter(vs.dir, newManifestNum)
 	if err != nil {
 		newWriter.Close()
 		return fmt.Errorf("failed to create new range delete writer: %w", err)
 	}
-=======
-	// Register new manifest file with epoch system
-	registerManifestFile(vs.dir, vs.nextVersionNum)
->>>>>>> c3c5ef3d
+
+	// Register new manifest and range delete files with epoch system
+	registerManifestFile(vs.dir, newManifestNum)
+	registerRangeDeleteFile(vs.dir, newManifestNum)
 
 	// Write complete snapshot of current version to new manifest
 	snapshotEdit := &VersionEdit{
@@ -458,11 +480,7 @@
 	vs.manifestWriter = newWriter
 	vs.rangeDeleteWriter = newRangeDeleteWriter
 
-<<<<<<< HEAD
-	vs.logger.Info("manifest rotation completed", "new_file_num", newManifestNum)
-=======
-	vs.logger.Info("manifest rotation completed", "old_file_num", oldManifestNum, "new_file_num", vs.nextVersionNum)
->>>>>>> c3c5ef3d
+	vs.logger.Info("manifest rotation completed", "old_file_num", oldManifestNum, "new_file_num", newManifestNum)
 	return nil
 }
 
